"use client";

import React from 'react';
import Link from 'next/link';
import { Button } from '@/components/ui/button';
import { 
    Card, 
    CardContent, 
    CardDescription, 
    CardFooter, 
    CardHeader, 
    CardTitle 
} from '@/components/ui/card';
import { Alert, AlertDescription, AlertTitle } from '@/components/ui/alert';
import { Badge } from '@/components/ui/badge';
import { Progress } from '@/components/ui/progress';
import { Edit3, Terminal, Info, FileText, Calendar, MapPin, User, Building, Clock, GraduationCap, Star } from 'lucide-react';
import { format } from 'date-fns';
import { es } from 'date-fns/locale';

import type { PracticaConDetalles } from '@/lib/validators/practica';
import { ActionResponse } from '../practicas/actions';

interface MisPracticasClienteProps {
  initialActionResponse: ActionResponse<PracticaConDetalles[]>;
}

const getEstadoBadge = (estado: string) => {
  const variants = {
    'PENDIENTE': { variant: 'secondary' as const, label: 'Pendiente' },
    'PENDIENTE_ACEPTACION_DOCENTE': { variant: 'default' as const, label: 'Pendiente Aprobación' },
    'RECHAZADA_DOCENTE': { variant: 'destructive' as const, label: 'Rechazada' },
    'EN_CURSO': { variant: 'default' as const, label: 'En Curso' },
    'FINALIZADA_PENDIENTE_EVAL': { variant: 'default' as const, label: 'Finalizada' },
    'EVALUACION_COMPLETA': { variant: 'success' as const, label: 'Evaluada' },
    'CERRADA': { variant: 'outline' as const, label: 'Cerrada' },
    'ANULADA': { variant: 'destructive' as const, label: 'Anulada' },
  };
  
  return variants[estado as keyof typeof variants] || variants['PENDIENTE'];
};

export function MisPracticasCliente({ initialActionResponse }: MisPracticasClienteProps) {
  const [practicas] = React.useState<PracticaConDetalles[]>(initialActionResponse.data || []);
  const [error] = React.useState<string | null>(initialActionResponse.error || null);

  const puedeVerEvaluacionInforme = (estado: string): boolean => {
    return [
      'EVALUACION_COMPLETA',
      'CERRADA'
    ].includes(estado);
  };

  const puedeSubirInforme = (estado: string): boolean => {
    return [
      'EN_CURSO',
      'FINALIZADA_PENDIENTE_EVAL',
      'EVALUACION_COMPLETA',
    ].includes(estado);
  };

  if (error) {
    return (
      <Alert variant="destructive" className="max-w-2xl mx-auto">
        <Terminal className="h-4 w-4" />
        <AlertTitle>Error al Cargar Prácticas</AlertTitle>
        <AlertDescription>{error}</AlertDescription>
      </Alert>
    );
  }

  if (practicas.length === 0) {
    return (
      <div className="text-center py-16">
        <div className="w-24 h-24 bg-primary/10 rounded-full flex items-center justify-center mx-auto mb-6">
          <GraduationCap className="w-12 h-12 text-primary" />
        </div>
        <h3 className="text-2xl font-bold text-gray-900 dark:text-white mb-3">
          No tienes prácticas asignadas
        </h3>
        <p className="text-muted-foreground text-lg max-w-md mx-auto leading-relaxed mb-6">
          Cuando tu coordinador inicie el registro de una práctica para ti, aparecerá aquí para que puedas completar la información requerida.
        </p>
        <div className="flex flex-col sm:flex-row gap-3 justify-center max-w-md mx-auto">
          <Button asChild>
            <Link href="/dashboard">
              <Info className="mr-2 h-4 w-4" />
              Ir al Dashboard
            </Link>
          </Button>
          <Button asChild variant="secondary">
            <Link href="/perfil">
              <User className="mr-2 h-4 w-4" />
              Ver Mi Perfil
            </Link>
          </Button>
        </div>
      </div>
    );
  }

  return (
    <div className="grid gap-6">
      {practicas.map((practica) => {
        const estadoBadge = getEstadoBadge(practica.estado);
        
        return (
          <Card key={practica.id} className="overflow-hidden">
            <CardHeader>
              <div className="flex items-start justify-between">
                <div className="flex items-center space-x-3">
                  <div className="w-12 h-12 rounded-xl flex items-center justify-center bg-primary text-primary-foreground">
                    <GraduationCap className="w-6 h-6" />
                  </div>
                  <div>
                    <CardTitle className="text-xl flex items-center gap-2">
                      Práctica {practica.tipo === 'LABORAL' ? 'Laboral' : 'Profesional'}
                    </CardTitle>
                    <CardDescription className="text-base font-medium">
                      {practica.carrera?.nombre || 'Carrera no especificada'}
                    </CardDescription>
                  </div>
                </div>
                <Badge variant={estadoBadge.variant} className="shadow-sm">
                  {estadoBadge.label}
                </Badge>
              </div>
            </CardHeader>
            
            <CardContent className="p-6 space-y-6">
              {/* Información del estudiante */}
              <div className="grid md:grid-cols-2 gap-4">
                <div className="space-y-2">
                  <InfoItem icon={User} label="Estudiante" value={`${practica.alumno?.usuario.nombre} ${practica.alumno?.usuario.apellido}`} />
                  <InfoItem icon={MapPin} label="Sede" value={practica.carrera?.sede?.nombre || 'N/A'} />
                  <InfoItem icon={User} label="Docente Tutor" value={`${practica.docente?.usuario?.nombre || ''} ${practica.docente?.usuario?.apellido || 'No asignado'}`} />
                </div>
                
                <div className="space-y-2">
                  <InfoItem icon={Calendar} label="Fecha Inicio" value={format(new Date(practica.fechaInicio), "PPP", { locale: es })} />
                  <InfoItem icon={Calendar} label="Fecha Término" value={format(new Date(practica.fechaTermino), "PPP", { locale: es })} />
                  {practica.direccionCentro && (
                    <InfoItem icon={Building} label="Centro Práctica" value={practica.direccionCentro} />
                  )}
                </div>
              </div>
              
              {/* Progress indicator */}
              <div className="pt-6 border-t">
                <div className="p-4 rounded-lg bg-muted/50">
                  <div className="flex items-center justify-between mb-2">
                    <div className="flex items-center space-x-2">
                      <Clock className="w-4 h-4 text-muted-foreground" />
                      <span className="text-sm font-semibold">Progreso de la Práctica</span>
                    </div>
                    <span className="text-sm font-bold text-primary">
                      {practica.estado === 'PENDIENTE' ? '20%' : 
                       practica.estado === 'PENDIENTE_ACEPTACION_DOCENTE' ? '40%' :
                       practica.estado === 'EN_CURSO' ? '60%' :
                       practica.estado === 'FINALIZADA_PENDIENTE_EVAL' ? '80%' : '100%'}
                    </span>
                  </div>
                  <Progress 
                    value={
                      practica.estado === 'PENDIENTE' ? 20 : 
                      practica.estado === 'PENDIENTE_ACEPTACION_DOCENTE' ? 40 :
                      practica.estado === 'EN_CURSO' ? 60 :
                      practica.estado === 'FINALIZADA_PENDIENTE_EVAL' ? 80 : 100
                    }
                    className="h-2"
                  />
                </div>
              </div>
            </CardContent>
            
            <CardFooter className="border-t p-4">
              <div className="flex flex-col sm:flex-row gap-2 w-full">
                {/* Botón Completar Acta 1 */}
                {practica.estado === 'PENDIENTE' && (
                  <Button asChild size="sm" className="flex-1">
                    <Link href={`/alumno/mis-practicas/${practica.id}/completar-acta`}>
                      <Edit3 className="mr-2 h-4 w-4" />
                      Completar Acta 1
                    </Link>
                  </Button>
                )}
                
                {/* Botón Subir/Ver Informe */}
                {puedeSubirInforme(practica.estado) && (
                  <Button asChild size="sm" variant="outline" className="flex-1">
                    <Link href={`/alumno/subir-informe?practicaId=${practica.id}`}>
                      <FileText className="mr-2 h-4 w-4" />
                      {practica.informeUrl ? 'Ver/Actualizar Informe' : 'Subir Informe Final'}
                    </Link>
                  </Button>
                )}
                
<<<<<<< HEAD
                {/* Botón Ver Evaluación de Informe */}
                {puedeVerEvaluacionInforme(practica.estado) && (
                  <Button asChild size="sm" variant="outline" className="flex-1">
                    <Link href={`/alumno/evaluaciones-informe/${practica.id}`}>
                      <Star className="mr-2 h-4 w-4" />
                      Ver Evaluación Informe
=======
                {/* Botón Ver Acta Final */}
                {practica.estado === 'CERRADA' && practica.actaFinal && (
                  <Button asChild size="sm" className="flex-1">
                    <Link href={`/alumno/mis-practicas/${practica.id}/acta-final`}>
                      <GraduationCap className="mr-2 h-4 w-4" />
                      Ver Acta Final
>>>>>>> 117a2497
                    </Link>
                  </Button>
                )}
                
                {/* Botón de información adicional */}
                {practica.estado !== 'PENDIENTE' && (
                  <Button asChild size="sm" variant="secondary" className="flex-1">
                    <Link href={`/alumno/mis-practicas/${practica.id}`}>
                      <Info className="mr-2 h-4 w-4" />
                      Ver Detalles
                    </Link>
                  </Button>
                )}
              </div>
            </CardFooter>
          </Card>
        );
      })}
    </div>
  );
}

function InfoItem({ icon: Icon, label, value }: { icon: React.ElementType, label: string, value: string }) {
  return (
    <div className="flex items-center space-x-3 p-2 rounded-md">
      <Icon className="w-4 h-4 text-muted-foreground" />
      <div>
        <p className="text-xs text-muted-foreground">{label}</p>
        <p className="text-sm font-semibold">{value}</p>
      </div>
    </div>
  );
}<|MERGE_RESOLUTION|>--- conflicted
+++ resolved
@@ -195,21 +195,22 @@
                   </Button>
                 )}
                 
-<<<<<<< HEAD
+                {/* Botón Ver Acta Final */}
+                {practica.estado === 'CERRADA' && practica.actaFinal && (
+                  <Button asChild size="sm" className="flex-1">
+                    <Link href={`/alumno/mis-practicas/${practica.id}/acta-final`}>
+                      <GraduationCap className="mr-2 h-4 w-4" />
+                      Ver Acta Final
+                    </Link>
+                  </Button>
+                )}
+                
                 {/* Botón Ver Evaluación de Informe */}
                 {puedeVerEvaluacionInforme(practica.estado) && (
                   <Button asChild size="sm" variant="outline" className="flex-1">
                     <Link href={`/alumno/evaluaciones-informe/${practica.id}`}>
                       <Star className="mr-2 h-4 w-4" />
                       Ver Evaluación Informe
-=======
-                {/* Botón Ver Acta Final */}
-                {practica.estado === 'CERRADA' && practica.actaFinal && (
-                  <Button asChild size="sm" className="flex-1">
-                    <Link href={`/alumno/mis-practicas/${practica.id}/acta-final`}>
-                      <GraduationCap className="mr-2 h-4 w-4" />
-                      Ver Acta Final
->>>>>>> 117a2497
                     </Link>
                   </Button>
                 )}
