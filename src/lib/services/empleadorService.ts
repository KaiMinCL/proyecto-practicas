import prisma from '@/lib/prisma';
import { CreateEmpleadorFormData } from '@/lib/validators/empleador';
import { EvaluacionEmpleadorInput } from '@/lib/validators/evaluacion';
<<<<<<< HEAD
import { hashPassword } from '@/lib/auth';
=======
import { hashPassword } from '@/lib/auth-utils';
>>>>>>> 3e4c8bbd
import { generateSecurePassword } from '@/lib/utils';

export interface CreateEmpleadorResponse {
  success: boolean;
  message: string;
  errors?: Record<string, string[]>;
  initialPassword?: string;
}

export interface PracticaAsignada {
  id: number;
  alumno: {
    id: number;
    usuario: {
      nombre: string;
      apellido: string;
      email: string;
    };
    carrera: {
      nombre: string;
    };
  };
  tipo: string;
  fechaInicio: Date;
  fechaTermino: Date;
  estado: string;
  centroPractica?: {
    nombreEmpresa: string;
  } | null;
  evaluacionEmpleador?: {
    id: number;
    nota: number;
    fecha: Date;
  } | null;
  actaFinal?: {
    notaFinal: number;
  } | null;
}

export interface EmpleadorPracticasResponse {
  success: boolean;
  message: string;
  practicas?: PracticaAsignada[];
  errors?: Record<string, string[]>;
}

export interface GuardarEvaluacionResponse {
  success: boolean;
  message: string;
  evaluacionId?: number;
  errors?: Record<string, string[]>;
}

export class EmpleadorService {
  /**
   * Crea un nuevo empleador y su cuenta de usuario asociada.
   * @param data Los datos del empleador a crear
   * @returns Objeto con el resultado de la operación
   */
  static async createEmpleadorUser(data: CreateEmpleadorFormData): Promise<CreateEmpleadorResponse> {
    try {
      // 1. Verificar que el email no exista como usuario empleador
      const existingUser = await prisma.usuario.findFirst({
        select: {
          id: true,
          email: true
        },
        where: {
          email: data.email,
          rol: {
            nombre: 'Empleador'
          }
        }
      });

      if (existingUser) {
        return {
          success: false,
          message: 'Ya existe un empleador registrado con este email.',
          errors: {
            email: ['Ya existe un empleador registrado con este email.']
          }
        };
      }

      // 2. Verificar que el centro de práctica exista
      const centroPractica = await prisma.centroPractica.findUnique({
        where: { id: data.centroPracticaId }
      });

      if (!centroPractica) {
        return {
          success: false,
          message: 'El centro de práctica seleccionado no existe.',
          errors: {
            centroPracticaId: ['El centro de práctica seleccionado no existe.']
          }
        };
      }

      // 3. Generar contraseña inicial
      const initialPassword = generateSecurePassword();
      const hashedPassword = await hashPassword(initialPassword);

      // 4. Crear el usuario y empleador en una transacción
      await prisma.$transaction(async (tx) => {
        // 4.1 Crear el usuario
        const usuario = await tx.usuario.create({
          data: {
            rut: data.rut,
            nombre: data.nombre,
            apellido: data.apellido,
            email: data.email,
            password: hashedPassword,
            claveInicialVisible: true,
            estado: 'ACTIVO',
            rol: {
              connect: {
                nombre: 'Empleador'
              }
            }
          }
        });

        // 4.2 Crear el empleador y su relación con el centro de práctica
        const empleador = await tx.empleador.create({
          data: {
            usuario: {
              connect: {
                id: usuario.id
              }
            },
            centros: {
              create: {
                centroPractica: {
                  connect: {
                    id: data.centroPracticaId
                  }
                }
              }
            }
          }
        });

        return empleador;
      });

      return {
        success: true,
        message: 'Empleador creado exitosamente.',
        initialPassword
      };

    } catch (error) {
      console.error('Error al crear empleador:', error);
      return {
        success: false,
        message: 'Error al crear el empleador.',
        errors: {
          general: ['Ha ocurrido un error inesperado. Por favor, intente de nuevo.']
        }
      };
    }
  }
  /**
   * Obtiene las prácticas asignadas a un empleador específico.
   * @param empleadorId El ID del empleador
   * @returns Objeto con el resultado de la operación
   */
  static async getPracticasByEmpleador(empleadorId: number): Promise<EmpleadorPracticasResponse> {
    try {
      // Primero obtener los centros de práctica del empleador
      const empleadorCentros = await prisma.empleadorCentro.findMany({
        where: {
          empleadorId
        },
        select: {
          centroPracticaId: true
        }
      });

      const centroIds = empleadorCentros.map(ec => ec.centroPracticaId);

      // Obtener prácticas de esos centros que están EN_CURSO o FINALIZADA_PENDIENTE_EVAL
      const practicasRaw = await prisma.practica.findMany({
        where: {
          centroPracticaId: {
            in: centroIds
          },
          estado: {
            in: ['EN_CURSO', 'FINALIZADA_PENDIENTE_EVAL', 'EVALUACION_COMPLETA']
          }
        },
        include: {
          alumno: {
            include: {
              usuario: true,
              carrera: true
            }
          },
          centroPractica: true,
          evaluacionEmpleador: true,
          actaFinal: true
        },
        orderBy: {
          fechaInicio: 'desc'
        }
      });

      // Mapear a la estructura esperada
      const practicas: PracticaAsignada[] = practicasRaw.map(practica => ({
        id: practica.id,
        alumno: {
          id: practica.alumno.id,
          usuario: {
            nombre: practica.alumno.usuario.nombre,
            apellido: practica.alumno.usuario.apellido,
            email: practica.alumno.usuario.email
          },
          carrera: {
            nombre: practica.alumno.carrera.nombre
          }
        },
        tipo: practica.tipo,
        fechaInicio: practica.fechaInicio,
        fechaTermino: practica.fechaTermino,
        estado: practica.estado,
        centroPractica: practica.centroPractica ? {
          nombreEmpresa: practica.centroPractica.nombreEmpresa
        } : null,
        evaluacionEmpleador: practica.evaluacionEmpleador ? {
          id: practica.evaluacionEmpleador.id,
          nota: practica.evaluacionEmpleador.nota,
          fecha: practica.evaluacionEmpleador.fecha
        } : null,
        actaFinal: practica.actaFinal ? {
          notaFinal: practica.actaFinal.notaFinal
        } : null
      }));

      return {
        success: true,
        message: 'Prácticas obtenidas exitosamente.',
        practicas
      };

    } catch (error) {
      console.error('Error al obtener prácticas del empleador:', error);
      return {
        success: false,
        message: 'Error al obtener las prácticas del empleador.',
        errors: {
          general: ['Ha ocurrido un error inesperado. Por favor, intente de nuevo.']
        }
      };
    }
  }

  /**
   * Obtiene una práctica específica asignada a un empleador.
   * @param empleadorId El ID del empleador
   * @param practicaId El ID de la práctica
   * @returns Objeto con el resultado de la operación
   */
  static async getPracticaByEmpleador(empleadorId: number, practicaId: number): Promise<EmpleadorPracticasResponse> {
    try {
      // Verificar que el empleador tenga acceso a esta práctica
      const empleadorCentros = await prisma.empleadorCentro.findMany({
        where: {
          empleadorId
        },
        select: {
          centroPracticaId: true
        }
      });

      const centroIds = empleadorCentros.map(ec => ec.centroPracticaId);

      const practicaRaw = await prisma.practica.findFirst({
        where: {
          id: practicaId,
          centroPracticaId: {
            in: centroIds
          }
        },
        include: {
          alumno: {
            include: {
              usuario: true,
              carrera: true
            }
          },
          centroPractica: true,
          evaluacionEmpleador: true,
          actaFinal: true
        }
      });

      if (!practicaRaw) {
        return {
          success: false,
          message: 'Práctica no encontrada o no tiene acceso a ella.',
          errors: {
            practica: ['Práctica no encontrada o no tiene acceso a ella.']
          }
        };
      }

      // Mapear a la estructura esperada
      const practica: PracticaAsignada = {
        id: practicaRaw.id,
        alumno: {
          id: practicaRaw.alumno.id,
          usuario: {
            nombre: practicaRaw.alumno.usuario.nombre,
            apellido: practicaRaw.alumno.usuario.apellido,
            email: practicaRaw.alumno.usuario.email
          },
          carrera: {
            nombre: practicaRaw.alumno.carrera.nombre
          }
        },
        tipo: practicaRaw.tipo,
        fechaInicio: practicaRaw.fechaInicio,
        fechaTermino: practicaRaw.fechaTermino,
        estado: practicaRaw.estado,
        centroPractica: practicaRaw.centroPractica ? {
          nombreEmpresa: practicaRaw.centroPractica.nombreEmpresa
        } : null,
        evaluacionEmpleador: practicaRaw.evaluacionEmpleador ? {
          id: practicaRaw.evaluacionEmpleador.id,
          nota: practicaRaw.evaluacionEmpleador.nota,
          fecha: practicaRaw.evaluacionEmpleador.fecha
        } : null,
        actaFinal: practicaRaw.actaFinal ? {
          notaFinal: practicaRaw.actaFinal.notaFinal
        } : null
      };

      return {
        success: true,
        message: 'Práctica obtenida exitosamente.',
        practicas: [practica]
      };

    } catch (error) {
      console.error('Error al obtener práctica del empleador:', error);
      return {
        success: false,
        message: 'Error al obtener la práctica del empleador.',
        errors: {
          general: ['Ha ocurrido un error inesperado. Por favor, intente de nuevo.']
        }
      };
    }
  }
  /**
   * Guarda o actualiza una evaluación de empleador para una práctica.
   * @param empleadorId El ID del empleador que realiza la evaluación
   * @param evaluacionData Los datos de la evaluación
   * @returns Objeto con el resultado de la operación
   */
  static async guardarEvaluacion(empleadorId: number, evaluacionData: EvaluacionEmpleadorInput): Promise<GuardarEvaluacionResponse> {
    try {
      console.log(`[EmpleadorService] Guardando evaluación - Empleador: ${empleadorId}, Práctica: ${evaluacionData.practicaId}`);
      
      // 1. Verificar que el empleador tenga acceso a esta práctica
      const empleadorCentros = await prisma.empleadorCentro.findMany({
        where: {
          empleadorId
        },
        select: {
          centroPracticaId: true
        }
      });

      const centroIds = empleadorCentros.map(ec => ec.centroPracticaId);
      console.log(`[EmpleadorService] Centros del empleador: ${centroIds.join(', ')}`);

      const practica = await prisma.practica.findFirst({
        where: {
          id: evaluacionData.practicaId,
          centroPracticaId: {
            in: centroIds
          }
        }
      });

      if (!practica) {
        console.log(`[EmpleadorService] Práctica no encontrada o sin acceso - ID: ${evaluacionData.practicaId}`);
        return {
          success: false,
          message: 'Práctica no encontrada o no tiene acceso a ella.',
          errors: {
            practica: ['Práctica no encontrada o no tiene acceso a ella.']
          }
        };
      }

      // 2. Verificar que la práctica esté en estado válido para evaluación
      const estadosValidos = ['EN_CURSO', 'FINALIZADA_PENDIENTE_EVAL', 'EVALUACION_COMPLETA'];
      if (!estadosValidos.includes(practica.estado)) {
        console.log(`[EmpleadorService] Estado de práctica inválido: ${practica.estado}`);
        return {
          success: false,
          message: 'La práctica no está en un estado válido para evaluación.',
          errors: {
            estado: ['La práctica no está en un estado válido para evaluación.']
          }
        };
      }

      // 3. Validar que la nota final esté en rango válido
      if (evaluacionData.notaFinal < 1 || evaluacionData.notaFinal > 7) {
        console.log(`[EmpleadorService] Nota final fuera de rango: ${evaluacionData.notaFinal}`);
        return {
          success: false,
          message: 'La nota final debe estar entre 1.0 y 7.0.',
          errors: {
            notaFinal: ['La nota final debe estar entre 1.0 y 7.0.']
          }
        };
      }

      // 4. Guardar o actualizar la evaluación
      const evaluacionGuardada = await prisma.evaluacionEmpleador.upsert({
        where: {
          practicaId: evaluacionData.practicaId
        },
        update: {
          nota: evaluacionData.notaFinal,
          comentarios: evaluacionData.comentarios || null
        },
        create: {
          practicaId: evaluacionData.practicaId,
          nota: evaluacionData.notaFinal,
          comentarios: evaluacionData.comentarios || null
        }
      });

      console.log(`[EmpleadorService] Evaluación guardada con ID: ${evaluacionGuardada.id}`);

      // 5. Actualizar el estado de la práctica si es necesario
      if (practica.estado === 'FINALIZADA_PENDIENTE_EVAL') {
        await prisma.practica.update({
          where: { id: evaluacionData.practicaId },
          data: { estado: 'EVALUACION_COMPLETA' }
        });
        console.log(`[EmpleadorService] Estado de práctica actualizado a EVALUACION_COMPLETA`);
      }

      return {
        success: true,
        message: 'Evaluación guardada exitosamente.',
        evaluacionId: evaluacionGuardada.id
      };

    } catch (error) {
      console.error('[EmpleadorService] Error al guardar evaluación:', error);
      return {
        success: false,
        message: 'Error al guardar la evaluación.',
        errors: {
          general: ['Ha ocurrido un error inesperado. Por favor, intente de nuevo.']
        }
      };
    }
  }

  /**
   * Obtiene una evaluación existente de empleador para una práctica.
   * @param empleadorId El ID del empleador
   * @param practicaId El ID de la práctica
   * @returns Objeto con la evaluación si existe
   */
  static async getEvaluacion(empleadorId: number, practicaId: number) {
    try {
      // Verificar acceso del empleador a la práctica
      const empleadorCentros = await prisma.empleadorCentro.findMany({
        where: {
          empleadorId
        },
        select: {
          centroPracticaId: true
        }
      });

      const centroIds = empleadorCentros.map(ec => ec.centroPracticaId);

      const evaluacion = await prisma.evaluacionEmpleador.findFirst({
        where: {
          practicaId,
          practica: {
            centroPracticaId: {
              in: centroIds
            }
          }
        },
        include: {
          practica: {
            include: {
              alumno: {
                include: {
                  usuario: true,
                  carrera: true
                }
              },
              centroPractica: true
            }
          }
        }
      });

      return evaluacion;

    } catch (error) {
      console.error('Error al obtener evaluación:', error);
      return null;
    }
  }
}<|MERGE_RESOLUTION|>--- conflicted
+++ resolved
@@ -1,11 +1,7 @@
 import prisma from '@/lib/prisma';
 import { CreateEmpleadorFormData } from '@/lib/validators/empleador';
 import { EvaluacionEmpleadorInput } from '@/lib/validators/evaluacion';
-<<<<<<< HEAD
-import { hashPassword } from '@/lib/auth';
-=======
 import { hashPassword } from '@/lib/auth-utils';
->>>>>>> 3e4c8bbd
 import { generateSecurePassword } from '@/lib/utils';
 
 export interface CreateEmpleadorResponse {
