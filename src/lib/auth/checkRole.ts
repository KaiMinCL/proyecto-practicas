import { getUserSession } from '@/lib/auth'; 
import type { UserJwtPayload } from '@/lib/auth';
import type { RoleName } from '@/types/roles';

/**
 * Verifica si el usuario actual tiene el rol requerido.
 * Lanza un error si no está autorizado. Ideal para usar en Server Actions.
 * @param requiredRole El nombre del rol (definido en RoleName) necesario para acceder al recurso.
 * @returns El payload del token del usuario (UserJwtPayload) si está autorizado.
 * @throws Error si el usuario no está autenticado o no tiene el rol requerido.
 */
export async function authorize(requiredRole: RoleName): Promise<UserJwtPayload> {
  const userPayload = await getUserSession();

  if (!userPayload) {
    throw new Error('Acceso denegado. No estás autenticado o tu sesión ha expirado.');
  }

  if (userPayload.rol !== requiredRole) {
    console.warn(`Intento de acceso no autorizado para el rol ${requiredRole}. Usuario RUT: ${userPayload.rut}, Rol actual: ${userPayload.rol}`);
    throw new Error(
      `Acceso denegado. Se requiere el rol de "<span class="math-inline">\{requiredRole\}", tu rol actual es "</span>{userPayload.rol}".`
    );
  }

  return userPayload;
}

/**
 * Helper específico para autorizar al Super Administrador.
 * @returns El payload del token del usuario (UserJwtPayload) si está autorizado como Super Administrador.
 * @throws Error si el usuario no está autenticado o no es Super Administrador.
 */
export async function authorizeSuperAdmin(): Promise<UserJwtPayload> {
  return authorize('SUPERADMIN' as RoleName); 
}

/**
 * Helper específico para autorizar al Coordinador.
 * @returns El payload del token del usuario (UserJwtPayload) si está autorizado como Coordinador.
 * @throws Error si el usuario no está autenticado o no es Coordinador.
 */
export async function authorizeCoordinador(): Promise<UserJwtPayload> {
  return authorize('COORDINADOR' as RoleName);
}

/**
 * Helper específico para autorizar al Alumno.
 * @returns El payload del token del usuario (UserJwtPayload) si está autorizado como Alumno.
 * @throws Error si el usuario no está autenticado o no es Alumno.* 
 */
export async function authorizeAlumno(): Promise<UserJwtPayload> {
  return authorize('ALUMNO' as RoleName);
}

/**
 * Helper específico para autorizar al Docente.
 */
export async function authorizeDocente(): Promise<UserJwtPayload> {
  return authorize('DOCENTE' as RoleName);
}

/**
<<<<<<< HEAD
 * Verifica si el usuario actual tiene el rol de Super Administrador O Director de Carrera.
 * Lanza un error si no está autorizado.
 * @returns El payload del token del usuario (UserJwtPayload) si está autorizado.
 * @throws Error si el usuario no está autenticado o no tiene uno de los roles requeridos.
 */
export async function authorizeSuperAdminOrDirectorCarrera(): Promise<UserJwtPayload> {
  const userPayload = await getUserSession();

=======
 * Verifica si el usuario actual tiene el rol de Coordinador O Director de Carrera.
 */
export async function authorizeCoordinadorOrDirectorCarrera(): Promise<UserJwtPayload> {
  const userPayload = await getUserSession();
>>>>>>> 6a2afbc5
  if (!userPayload) {
    throw new Error('Acceso denegado. No estás autenticado.');
  }

  const userRole = userPayload.rol as RoleName;
<<<<<<< HEAD
  const allowedRoles: RoleName[] = ['SUPERADMIN', 'DIRECTOR_CARRERA'];

   if (!allowedRoles.includes(userRole)) {
=======
  const allowedRoles: RoleName[] = ['COORDINADOR', 'DIRECTOR_CARRERA']; 

  if (!allowedRoles.includes(userRole)) {
>>>>>>> 6a2afbc5
    console.warn(
      `Intento de acceso no autorizado. Roles requeridos: ${allowedRoles.join(' o ')}, Rol del usuario: ${userRole}, Usuario RUT: ${userPayload.rut}`
    );
    throw new Error(
      `Acceso denegado. Se requiere el rol de ${allowedRoles.join(' o ')}.`
    );
  }
  return userPayload;
}<|MERGE_RESOLUTION|>--- conflicted
+++ resolved
@@ -61,7 +61,6 @@
 }
 
 /**
-<<<<<<< HEAD
  * Verifica si el usuario actual tiene el rol de Super Administrador O Director de Carrera.
  * Lanza un error si no está autorizado.
  * @returns El payload del token del usuario (UserJwtPayload) si está autorizado.
@@ -70,26 +69,37 @@
 export async function authorizeSuperAdminOrDirectorCarrera(): Promise<UserJwtPayload> {
   const userPayload = await getUserSession();
 
-=======
- * Verifica si el usuario actual tiene el rol de Coordinador O Director de Carrera.
- */
-export async function authorizeCoordinadorOrDirectorCarrera(): Promise<UserJwtPayload> {
-  const userPayload = await getUserSession();
->>>>>>> 6a2afbc5
   if (!userPayload) {
     throw new Error('Acceso denegado. No estás autenticado.');
   }
 
   const userRole = userPayload.rol as RoleName;
-<<<<<<< HEAD
   const allowedRoles: RoleName[] = ['SUPERADMIN', 'DIRECTOR_CARRERA'];
 
    if (!allowedRoles.includes(userRole)) {
-=======
+    console.warn(
+      `Intento de acceso no autorizado. Roles requeridos: ${allowedRoles.join(' o ')}, Rol del usuario: ${userRole}, Usuario RUT: ${userPayload.rut}`
+    );
+    throw new Error(
+      `Acceso denegado. Se requiere el rol de ${allowedRoles.join(' o ')}.`
+    );
+  }
+  return userPayload;
+}
+
+/**
+ * Verifica si el usuario actual tiene el rol de Coordinador O Director de Carrera.
+ */
+export async function authorizeCoordinadorOrDirectorCarrera(): Promise<UserJwtPayload> {
+  const userPayload = await getUserSession();
+  if (!userPayload) {
+    throw new Error('Acceso denegado. No estás autenticado.');
+  }
+
+  const userRole = userPayload.rol as RoleName;
   const allowedRoles: RoleName[] = ['COORDINADOR', 'DIRECTOR_CARRERA']; 
 
   if (!allowedRoles.includes(userRole)) {
->>>>>>> 6a2afbc5
     console.warn(
       `Intento de acceso no autorizado. Roles requeridos: ${allowedRoles.join(' o ')}, Rol del usuario: ${userRole}, Usuario RUT: ${userPayload.rut}`
     );
