--- conflicted
+++ resolved
@@ -1,13 +1,9 @@
 import { clsx, type ClassValue } from "clsx"
-<<<<<<< HEAD
 import { NextResponse } from "next/server";
-=======
->>>>>>> 9cf9c9fb
 import { twMerge } from "tailwind-merge"
 
 export function cn(...inputs: ClassValue[]) {
   return twMerge(clsx(inputs))
-<<<<<<< HEAD
 }
 
 export function apiErrorResponse(message: string, status: number = 500) {
@@ -17,6 +13,4 @@
 
 export function apiSuccessResponse<T>(data: T, status: number = 200) {
   return NextResponse.json(data, { status });
-=======
->>>>>>> 9cf9c9fb
 }